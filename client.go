--- conflicted
+++ resolved
@@ -589,7 +589,6 @@
 	return dnssecDS, nil
 }
 
-<<<<<<< HEAD
 // EnableZone enables a DNS zone.
 // https://apidocs.gcore.com/dns#tag/zones/operation/EnableZone
 func (c *Client) EnableZone(ctx context.Context, name string) error {
@@ -633,7 +632,8 @@
 	}
 
 	return response, nil
-=======
+}
+
 type NetworkMappingsParams struct {
 	Offset         uint64
 	Limit          uint64
@@ -734,7 +734,6 @@
 		return fmt.Errorf("request: %w", err)
 	}
 	return nil
->>>>>>> 6984de9a
 }
 
 func (c *Client) do(ctx context.Context, method, uri string, bodyParams interface{}, dest interface{}) error {
