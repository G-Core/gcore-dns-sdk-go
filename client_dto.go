package dnssdk

import (
	"encoding/json"
	"fmt"
	"math"
	"net"
	"strconv"
	"strings"
)

// ListZones dto to read list of zones from API
type ListZones struct {
	Zones       []Zone `json:"zones"`
	TotalAmount int    `json:"total_amount"`
	Error       string `json:"error,omitempty"`
}

// Zone dto to read info from API
type Zone struct {
	Name          string                 `json:"name"`
	ClientID      uint64                 `json:"client_id"`
	Contact       string                 `json:"contact"`
	DNSSECEnabled bool                   `json:"dnssec_enabled"`
	Expiry        uint64                 `json:"expiry"`
	ID            uint64                 `json:"id,omitempty"`
	Meta          map[string]interface{} `json:"meta"`
	NxTTL         uint64                 `json:"nx_ttl"`
	PrimaryServer string                 `json:"primary_server"`
	Records       []ZoneRecord           `json:"records"`
	Refresh       uint64                 `json:"refresh"`
	Retry         uint64                 `json:"retry"`
	RRSetsAmount  RRSetsAmount           `json:"rrsets_amount"`
	Serial        uint64                 `json:"serial"`
	Status        string                 `json:"status"`
}

type RRSetsAmount struct {
	Dynamic Dynamic `json:"dynamic"`
	Static  int64   `json:"static"`
	Total   int64   `json:"total"`
}

type Dynamic struct {
	Healthcheck int64 `json:"healthcheck"`
	Total       int64 `json:"total"`
}

// AddZone dto to create new zone
type AddZone struct {
	Contact       string                 `json:"contact,omitempty"`
	Enabled       bool                   `json:"enabled,omitempty"`
	Expiry        uint64                 `json:"expiry,omitempty"`
	Meta          map[string]interface{} `json:"meta,omitempty"`
	Name          string                 `json:"name"`
	NxTTL         uint64                 `json:"nx_ttl,omitempty"`
	PrimaryServer string                 `json:"primary_server,omitempty"`
	Refresh       uint64                 `json:"refresh,omitempty"`
	Retry         uint64                 `json:"retry,omitempty"`
	Serial        uint64                 `json:"serial,omitempty"`
}

type ImportZone struct {
	Content string `json:"content"`
}

// CreateResponse dto to create new zone
type CreateResponse struct {
	ID    uint64 `json:"id,omitempty"`
	Error string `json:"error,omitempty"`
}

type RRSetMeta map[string]any

// RRSet dto as part of zone info from API
type RRSet struct {
	Type    string           `json:"type"`
	TTL     int              `json:"ttl"`
	Records []ResourceRecord `json:"resource_records"`
	Filters []RecordFilter   `json:"filters"`
	Meta    RRSetMeta        `json:"meta"` // this one for failover, not Meta property inside Records
	// according to https://api.gcore.com/docs/dns#tag/rrsets/operation/CreateRRSet
	/*
	   asn (array of int)
	   continents (array of string)
	   countries (array of string)
	   latlong (array of float64, latitude and longitude)
	   fallback (bool)
	   backup (bool)
	   notes (string)
	   weight (float)
	   ip (string)
	   failover (object, beta feature, might be changed in the future) can have fields 10.1. protocol (string, required, HTTP, TCP, UDP, ICMP) 10.2. port (int, required, 1-65535) 10.3. frequency (int, required, in seconds 10-3600) 10.4. timeout (int, required, in seconds 1-10), 10.5. method (string, only for protocol=HTTP) 10.6. command (string, bytes to be sent only for protocol=TCP/UDP) 10.7. url (string, only for protocol=HTTP) 10.8. tls (bool, only for protocol=HTTP) 10.9. regexp (string regex to match, only for non-ICMP) 10.10. http_status_code (int, only for protocol=HTTP) 10.11. host (string, only for protocol=HTTP)
	*/
}

// SetMetaAsn
func (r *RRSet) SetMetaAsn(asns []int) *RRSet {
	if r.Meta == nil {
		r.Meta = RRSetMeta{}
	}
	r.Meta["asn"] = asns
	return r
}

// SetMetaContinents
func (r *RRSet) SetMetaContinents(continents []string) *RRSet {
	if r.Meta == nil {
		r.Meta = RRSetMeta{}
	}
	r.Meta["continents"] = continents
	return r
}

// SetMetaCountries
func (r *RRSet) SetMetaCountries(countries []string) *RRSet {
	if r.Meta == nil {
		r.Meta = RRSetMeta{}
	}
	r.Meta["countries"] = countries
	return r
}

// SetMetaLatLong
func (r *RRSet) SetMetaLatLong(lat, long float64) *RRSet {
	if r.Meta == nil {
		r.Meta = RRSetMeta{}
	}
	r.Meta["latlong"] = []float64{lat, long}
	return r
}

// SetMetaFallback
func (r *RRSet) SetMetaFallback(fallback bool) *RRSet {
	if r.Meta == nil {
		r.Meta = RRSetMeta{}
	}
	r.Meta["fallback"] = fallback
	return r
}

// SetMetaBackup
func (r *RRSet) SetMetaBackup(backup bool) *RRSet {
	if r.Meta == nil {
		r.Meta = RRSetMeta{}
	}
	r.Meta["backup"] = backup
	return r
}

// SetMetaNotes
func (r *RRSet) SetMetaNotes(notes string) *RRSet {
	if r.Meta == nil {
		r.Meta = RRSetMeta{}
	}
	r.Meta["notes"] = notes
	return r
}

// SetMetaWeight
func (r *RRSet) SetMetaWeight(weight float64) *RRSet {
	if r.Meta == nil {
		r.Meta = RRSetMeta{}
	}
	r.Meta["weight"] = weight
	return r
}

// SetMetaIP
func (r *RRSet) SetMetaIP(ip string) *RRSet {
	if r.Meta == nil {
		r.Meta = RRSetMeta{}
	}
	r.Meta["ip"] = ip
	return r
}

// NewRRSetMetaFailoverFromMap for failover
func NewRRSetMetaFailoverFromMap(failover map[string]any) *RRSetMeta {
	return &RRSetMeta{
		"failover": failover,
	}
}

// SetMetaFailover
func (r *RRSet) SetMetaFailover(failover map[string]any) *RRSet {
	if r.Meta == nil {
		r.Meta = RRSetMeta{}
	}
	r.Meta["failover"] = failover
	return r
}

// NewRRSetMetaGeodnsLink

func NewRRSetMetaGeodnsLink(link string) *RRSetMeta {
	return &RRSetMeta{
		"geodns_link": link,
	}
}

// SetMetaGeodnsLink
func (r *RRSet) SetMetaGeodnsLink(link string) *RRSet {
	if r.Meta == nil {
		r.Meta = RRSetMeta{}
	}
	r.Meta["geodns_link"] = link
	return r
}

// FailoverHttpCheck for failover meta property with protocol=HTTP
type FailoverHttpCheck struct {
	Protocol  string `json:"protocol"` // HTTP
	Port      uint16 `json:"port"`
	Frequency uint16 `json:"frequency"`
	Timeout   uint16 `json:"timeout"`
	// HTTP only
	Method         string  `json:"method,omitempty"` // GET, POST, PUT, DELETE, PATCH
	URL            string  `json:"url,omitempty"`    // without / prefix
	Host           *string `json:"host,omitempty"`
	HttpStatusCode *uint16 `json:"http_status_code,omitempty"` // 100-599
	Regexp         *string `json:"regexp,omitempty"`
	TLS            bool    `json:"tls"`
}

// FailoverTcpUdpCheck for failover meta property with protocol=TCP|UDP
type FailoverTcpUdpCheck struct {
	Protocol  string `json:"protocol"` // TCP or UDP
	Port      uint16 `json:"port"`
	Frequency uint16 `json:"frequency"`
	Timeout   uint16 `json:"timeout"`
	// TCP/UDP only
	Command *string `json:"command"` // bytes to sent
	Regexp  *string `json:"regexp,omitempty"`
}

// FailoverIcmpCheck for failover meta property with protocol=ICMP
type FailoverIcmpCheck struct {
	Protocol  string `json:"protocol"` // ICMP
	Port      uint16 `json:"port"`
	Frequency uint16 `json:"frequency"`
	Timeout   uint16 `json:"timeout"`
}

// NewRRSetMetaMetaFailoverFromHttp for failover
func NewRRSetMetaMetaFailoverFromHttp(failover FailoverHttpCheck) *RRSetMeta {
	return &RRSetMeta{
		"failover": failover,
	}
}

// SetMetaFailoverHttp for failover
func (r *RRSet) SetMetaFailoverHttp(check FailoverHttpCheck) *RRSet {
	if r.Meta == nil {
		r.Meta = RRSetMeta{}
	}
	r.Meta["failover"] = check
	return r
}

// NewRRSetMetaMetaFailoverFromTcpUdp for TCP/DUP failover
func NewRRSetMetaMetaFailoverFromTcpUdp(failover FailoverTcpUdpCheck) *RRSetMeta {
	return &RRSetMeta{
		"failover": failover,
	}
}

// SetMetaFailoverTcpUdp for TCP/DUP failover
func (r *RRSet) SetMetaFailoverTcpUdp(check FailoverTcpUdpCheck) *RRSet {
	if r.Meta == nil {
		r.Meta = RRSetMeta{}
	}
	r.Meta["failover"] = check
	return r
}

// NewRRSetMetaMetaFailoverFromIcmp for ICMP failover
func NewRRSetMetaMetaFailoverFromIcmp(failover FailoverIcmpCheck) *RRSetMeta {
	return &RRSetMeta{
		"failover": failover,
	}
}

// SetMetaFailoverIcmp for ICMP failover
func (r *RRSet) SetMetaFailoverIcmp(check FailoverIcmpCheck) *RRSet {
	if r.Meta == nil {
		r.Meta = RRSetMeta{}
	}
	r.Meta["failover"] = check
	return r
}

type RRSets struct {
	RRSets []RRSet `json:"rrsets"`
}

// ResourceRecord dto describe records in RRSet
type ResourceRecord struct {
	Content []any          `json:"content"`
	Meta    map[string]any `json:"meta"`
	Enabled bool           `json:"enabled"`
}

// ContentToString as short value
// example from:
// tls-ech.dev.            899     IN      HTTPS   1 . ech=AEn+DQBFKwAgACABWIHUGj4u+PIggYXcR5JF0gYk3dCRioBW8uJq9H4mKAAIAAEAAQABAANAEnB1YmxpYy50bHMtZWNoLmRldgAA
// clickhouse.com.         899     IN      HTTPS   1 . alpn="h3,h3-29,h2" ipv4hint=172.66.40.249,172.66.43.7 ipv6hint=2606:4700:3108::ac42:28f9,2606:4700:3108::ac42:2b07
func (r ResourceRecord) ContentToString() string {
	parts := make([]string, len(r.Content))
	for i := range r.Content {
		if arr, ok := r.Content[i].([]any); ok {
			if len(arr) > 0 {
				key := fmt.Sprint(arr[0])
				if key == "alpn" { // only alpn quoted
					parts[i] = fmt.Sprintf(`%s="%s"`, key, valuesJoin(arr[1:]))
				} else if len(arr) == 1 {
					parts[i] = key
				} else {
					parts[i] = fmt.Sprintf(`%s=%s`, key, valuesJoin(arr[1:]))
				}
			}
		} else {
			parts[i] = fmt.Sprint(r.Content[i])
		}
	}
	return strings.Join(parts, " ")
}

// join https kv-params
func valuesJoin(vs []any) (res string) {
	for _, v := range vs {
		res += "," + fmt.Sprint(v)
	}
	res = strings.Trim(res, ",")
	return res
}

// RecordFilter describe Filters in RRSet
type RecordFilter struct {
	Limit  uint   `json:"limit"`
	Type   string `json:"type"`
	Strict bool   `json:"strict"`
}

// NewGeoDNSFilter for RRSet
func NewGeoDNSFilter(limit uint, strict bool) RecordFilter {
	return RecordFilter{
		Limit:  limit,
		Type:   "geodns",
		Strict: strict,
	}
}

// NewGeoDistanceFilter for RRSet
func NewGeoDistanceFilter(limit uint, strict bool) RecordFilter {
	return RecordFilter{
		Limit:  limit,
		Type:   "geodistance",
		Strict: strict,
	}
}

// NewDefaultFilter for RRSet
func NewDefaultFilter(limit uint, strict bool) RecordFilter {
	return RecordFilter{
		Limit:  limit,
		Type:   "default",
		Strict: strict,
	}
}

// NewFirstNFilter for RRSet
func NewFirstNFilter(limit uint, strict bool) RecordFilter {
	return RecordFilter{
		Limit:  limit,
		Type:   "first_n",
		Strict: strict,
	}
}

// RecordType contract
type RecordType interface {
	ToContent() []any
}

// RecordTypeMX as type of record
type RecordTypeMX string

// ToContent convertor
func (mx RecordTypeMX) ToContent() []any {
	parts := strings.Split(string(mx), " ")
	// nolint: gomnd
	if len(parts) != 2 {
		return nil
	}
	content := make([]any, len(parts))
	// nolint: gomnd
	content[1] = parts[1]
	// nolint: gomnd
	content[0], _ = strconv.ParseInt(parts[0], 10, 64)

	return content
}

// RecordTypeCAA as type of record
type RecordTypeCAA string

// ToContent convertor
func (caa RecordTypeCAA) ToContent() []any {
	parts := strings.Split(string(caa), " ")
	// nolint: gomnd
	if len(parts) < 3 {
		return nil
	}
	content := make([]any, len(parts))
	// nolint: gomnd
	content[1] = parts[1]
	// nolint: gomnd
	content[2] = strings.Join(parts[2:], " ")
	// nolint: gomnd
	content[0], _ = strconv.ParseInt(parts[0], 10, 64)

	return content
}

// RecordTypeHTTPS_SCVB as type of record
type RecordTypeHTTPS_SCVB string

// function to parse uint16
func tryParseUint16(x string) any {
	v, err := strconv.ParseFloat(x, 64)
	if err != nil {
		return x
	}
	if v > math.MaxUint16 || v < 0 {
		return v
	}
	u := uint16(v)
	if float64(u) != v { // contains fractional
		return v
	}
	return u
}

// ToContent convertor
func (r RecordTypeHTTPS_SCVB) ToContent() (res []any) {
	arr := strings.Split(string(r), ` `)
	if len(arr) == 0 {
		return []any{}
	}
	if len(arr) >= 1 { // try parse priority
		res = append(res, tryParseUint16(arr[0]))
	}
	if len(arr) >= 2 { // try parse port
		res = append(res, arr[1])
	}
	for i := 2; i < len(arr); i++ { // try parse params
		kvParam := arr[i]
		idx := strings.Index(kvParam, `=`) + 1
		if idx <= 0 {
			idx = len(kvParam) + 1
		}
		param := []any{}
		k := kvParam[:idx-1]
		param = append(param, k)
		if idx <= len(kvParam) {
			vStr := kvParam[idx:]
			vStr = strings.Trim(vStr, `"`) // remove quote
			vArr := strings.Split(vStr, `,`)
			for _, v := range vArr {
				if k == `port` { // try parse to number
					param = append(param, tryParseUint16(v))
					continue
				}
				param = append(param, v)
			}
		}
		res = append(res, param)
	}
	return res
}

// RecordTypeSRV as type of record
type RecordTypeSRV string

// ToContent convertor
func (srv RecordTypeSRV) ToContent() []any {
	parts := strings.Split(string(srv), " ")
	// nolint: gomnd
	if len(parts) != 4 {
		return nil
	}
	content := make([]any, len(parts))
	// nolint: gomnd
	content[0], _ = strconv.ParseInt(parts[0], 10, 64)
	// nolint: gomnd
	content[1], _ = strconv.ParseInt(parts[1], 10, 64)
	// nolint: gomnd
	content[2], _ = strconv.ParseInt(parts[2], 10, 64)
	// nolint: gomnd
	content[3] = parts[3]

	return content
}

// RecordTypeAny as type of record
type RecordTypeAny string

// ToContent convertor
func (x RecordTypeAny) ToContent() []any {
	return []any{string(x)}
}

// ToRecordType builder
func ToRecordType(rType, content string) RecordType {
	switch strings.ToLower(rType) {
	case "mx":
		return RecordTypeMX(content)
	case "caa":
		return RecordTypeCAA(content)
	case "srv":
		return RecordTypeSRV(content)
	case "https", "scvb":
		return RecordTypeHTTPS_SCVB(content)
	}
	return RecordTypeAny(content)
}

// ContentFromValue convertor from flat value to valid for api
func ContentFromValue(recordType, content string) []any {
	rt := ToRecordType(recordType, content)
	if rt == nil {
		return nil
	}
	return rt.ToContent()
}

// ResourceMeta for ResourceRecord
type ResourceMeta struct {
	name     string
	value    any
	validErr error
}

// Valid error
func (rm ResourceMeta) Valid() error {
	return rm.validErr
}

// NewResourceMetaIP for ip meta
func NewResourceMetaIP(ips ...string) ResourceMeta {
	for _, v := range ips {
		_, _, err := net.ParseCIDR(v)
		if err != nil {
			if ip := net.ParseIP(v); ip == nil {
				// nolint: goerr113
				return ResourceMeta{validErr: fmt.Errorf("wrong ip: %v", err)}
			}
		}
	}
	return ResourceMeta{
		name:  "ip",
		value: ips,
	}
}

// NewResourceMetaAsn for asn meta
func NewResourceMetaAsn(asn ...uint64) ResourceMeta {
	return ResourceMeta{
		name:  "asn",
		value: asn,
	}
}

// NewResourceMetaLatLong for lat long meta
func NewResourceMetaLatLong(latlong string) ResourceMeta {
	latlong = strings.TrimLeft(latlong, "(")
	latlong = strings.TrimLeft(latlong, "[")
	latlong = strings.TrimLeft(latlong, "{")
	latlong = strings.TrimRight(latlong, ")")
	latlong = strings.TrimRight(latlong, "]")
	latlong = strings.TrimRight(latlong, "}")
	parts := strings.Split(strings.ReplaceAll(latlong, " ", ""), ",")
	// nolint: gomnd
	if len(parts) != 2 {
		// nolint: goerr113
		return ResourceMeta{validErr: fmt.Errorf("latlong invalid format")}
	}
	lat, err := strconv.ParseFloat(parts[0], 64)
	if err != nil {
		// nolint: goerr113
		return ResourceMeta{validErr: fmt.Errorf("lat is invalid: %w", err)}
	}
	long, err := strconv.ParseFloat(parts[1], 64)
	// nolint: goerr113
	if err != nil {
		return ResourceMeta{validErr: fmt.Errorf("long is invalid: %w", err)}
	}

	return ResourceMeta{
		name:  "latlong",
		value: []float64{lat, long},
	}
}

// NewResourceMetaNotes for notes meta
func NewResourceMetaNotes(notes ...string) ResourceMeta {
	return ResourceMeta{
		name:  "notes",
		value: notes,
	}
}

// NewResourceMetaCountries for Countries meta
func NewResourceMetaCountries(countries ...string) ResourceMeta {
	return ResourceMeta{
		name:  "countries",
		value: countries,
	}
}

// NewResourceMetaContinents for continents meta
func NewResourceMetaContinents(continents ...string) ResourceMeta {
	return ResourceMeta{
		name:  "continents",
		value: continents,
	}
}

// NewResourceMetaDefault for default meta
func NewResourceMetaDefault() ResourceMeta {
	return ResourceMeta{
		name:  "default",
		value: true,
	}
}

// NewResourceMetaBackup for backup meta
func NewResourceMetaBackup() ResourceMeta {
	return ResourceMeta{
		name:  "backup",
		value: true,
	}
}

// NewResourceMetaFallback for fallback meta
func NewResourceMetaFallback() ResourceMeta {
	return ResourceMeta{
		name:  "fallback",
		value: true,
	}
}

// NewResourceMetaWeight for fallback meta
func NewResourceMetaWeight(weight int) ResourceMeta {
	return ResourceMeta{
		name:  "weight",
		value: weight,
	}
}

// SetContent to ResourceRecord
func (r *ResourceRecord) SetContent(recordType, val string) *ResourceRecord {
	r.Content = ContentFromValue(recordType, val)
	return r
}

// AddMeta to ResourceRecord
func (r *ResourceRecord) AddMeta(meta ResourceMeta) *ResourceRecord {
	if meta.validErr != nil {
		return r
	}
	if meta.name == "" || meta.value == "" {
		return r
	}
	if r.Meta == nil {
		r.Meta = map[string]any{}
	}
	r.Meta[meta.name] = meta.value
	return r
}

// AddFilter to RRSet
func (rr *RRSet) AddFilter(filters ...RecordFilter) *RRSet {
	if rr.Filters == nil {
		rr.Filters = make([]RecordFilter, 0)
	}
	rr.Filters = append(rr.Filters, filters...)
	return rr
}

// ZoneRecord dto describe records in Zone
type ZoneRecord struct {
	Name         string   `json:"name"`
	Type         string   `json:"type"`
	TTL          uint32   `json:"ttl"`
	ShortAnswers []string `json:"short_answers"`
}

// DNSSecDS dto describe DS records that returned from API on DNSSec requests
type DNSSecDS struct {
	Algorithm       string `json:"algorithm"`
	Digest          string `json:"digest"`
	DigestAlgorithm string `json:"digest_algorithm"`
	DigestType      string `json:"digest_type"`
	Ds              string `json:"ds"`
	Flags           int    `json:"flags"`
	KeyTag          int    `json:"key_tag"`
	KeyType         string `json:"key_type"`
	PublicKey       string `json:"public_key"`
	Uuid            string `json:"uuid"`
}

// APIError represents an error returned by the API
type APIError struct {
	StatusCode int    `json:"-"`
	Message    string `json:"error,omitempty"`
}

// Error implementation
func (a APIError) Error() string {
	return fmt.Sprintf("%d: %s", a.StatusCode, a.Message)
}

<<<<<<< HEAD
// ImportZoneResponse represents the response from importing a zone
type ImportZoneResponse struct {
	Imported ImportedStats                `json:"imported"`
	Success  bool                         `json:"success"`
	Warnings map[string]map[string]string `json:"warnings,omitempty"`
}

// ImportedStats represents the statistics of imported records
type ImportedStats struct {
	QType                  int `json:"qtype"`
	ResourceRecords        int `json:"resource_records"`
	RRSets                 int `json:"rrsets"`
	SkippedResourceRecords int `json:"skipped_resource_records"`
=======
// IPNet represents a validated CIDR network address.
type IPNet struct {
	net.IPNet
}

// MarshalJSON implements the json.Marshaler interface to convert IPNet to a string.
func (ipn IPNet) MarshalJSON() ([]byte, error) {
	return json.Marshal(ipn.String())
}

// UnmarshalJSON implements the json.Unmarshaler interface to convert a string to IPNet.
func (ipn *IPNet) UnmarshalJSON(b []byte) error {
	var s string
	if err := json.Unmarshal(b, &s); err != nil {
		return err
	}

	_, n, err := net.ParseCIDR(s)
	if err != nil {
		return fmt.Errorf("invalid CIDR string %q: %w", s, err)
	}
	*ipn = IPNet{*n}
	return nil
}

// String returns the string representation of the IPNet.
func (ipn IPNet) String() string {
	if ipn.IP == nil {
		return ""
	}
	return ipn.IPNet.String()
}

// MappingEntry defines a set of CIDRs and their associated tags.
type MappingEntry struct {
	CIDR4 []IPNet  `json:"cidr4,omitempty"`
	CIDR6 []IPNet  `json:"cidr6,omitempty"`
	Tags  []string `json:"tags,omitempty"`
}

// NetworkMapping is the core object representing a network mapping.
type NetworkMappingRequest struct {
	Name    string         `json:"name"`
	Mapping []MappingEntry `json:"mapping"`
}

type NetworkMappingResponse struct {
	ID      uint64         `json:"id"`
	Name    string         `json:"name"`
	Mapping []MappingEntry `json:"mapping"`
}

// ListNetworkMappingResponse is the response for listing network mappings.
type ListNetworkMappingResponse struct {
	NetworkMappings []NetworkMappingResponse `json:"network_mappings"`
	TotalAmount     int                      `json:"total_amount"`
}

// CreateNetworkMappingResponse is the response for creating a network mapping.
type CreateNetworkMappingResponse struct {
	ID uint64 `json:"id"`
>>>>>>> 6984de9a
}<|MERGE_RESOLUTION|>--- conflicted
+++ resolved
@@ -722,7 +722,6 @@
 	return fmt.Sprintf("%d: %s", a.StatusCode, a.Message)
 }
 
-<<<<<<< HEAD
 // ImportZoneResponse represents the response from importing a zone
 type ImportZoneResponse struct {
 	Imported ImportedStats                `json:"imported"`
@@ -736,7 +735,8 @@
 	ResourceRecords        int `json:"resource_records"`
 	RRSets                 int `json:"rrsets"`
 	SkippedResourceRecords int `json:"skipped_resource_records"`
-=======
+}
+
 // IPNet represents a validated CIDR network address.
 type IPNet struct {
 	net.IPNet
@@ -798,5 +798,4 @@
 // CreateNetworkMappingResponse is the response for creating a network mapping.
 type CreateNetworkMappingResponse struct {
 	ID uint64 `json:"id"`
->>>>>>> 6984de9a
 }